# Efficient Params and String Formatting

## Summary
This combination of features will increase the efficiency of formatting `string` values and passing of `params` style
arguments.

## Motivation
The allocation overhead of formatting `string` values can dominate the performance of many text based applications: 
from the boxing penalty of `struct` types, the `object[]` allocation for `params` and the intermediate `string` 
allocations during `string.Format` calls. In order to maintain efficiency such applications often need to abandon
productivity features such as `params` and `string` interpolation and move to non-standard, hand coded solutions. 

Consider MSBuild as an example. This is written using a lot of modern C# features by developers who are conscious of 
performance. Yet in one representative build sample MSBuild will generate 262MB of `string` allocation
using minimal verbosity. Of that 1/2 of the allocations are short lived allocations inside `string.Format`. These 
features would remove much of that on .NET Desktop and get it down to nearly zero on .NET Core due to the availability of `Span<T>`

The set of language features described here will enable applications to continue using these features, with very
little or no churn to their application code base, while removing the unintended allocation overhead in the majority of 
cases.

## Detailed Design 
There are a set of features that will be used here to achieve these results:

- Expanding `params` to support a broader set of collection types.
- Allowing for developers to customize how `string` interpolation is achieved. 
- Allowing for interpolated `string` to bind to more efficient `string.Format` overloads.

### Extending params
The language will allow for `params` in a method signature to have the types `Span<T>`, `ReadOnlySpan<T>` and 
`IEnumerable<T>`. The same rules for invocation will apply to these new types that apply to `params T[]`:

- Can't overload where the only difference is a `params` keyword.
- Can invoke by passing a series of arguments that are implicitly convertible to `T` or a single `Span<T>` / 
`ReadOnlySpan<T>` / `IEnumerable<T>` argument.
- Must be the last parameter in a method signature.
- Etc ... 

The `Span<T>` and `ReadOnlySpan<T>` variants will be referred to as `Span<T>` below for simplicity. In cases where the 
behavior of `ReadOnlySpan<T>` differs it will be explicitly called out. 

The advantage the `Span<T>` variants of `params` provides is it gives the compiler great flexibility in how it allocates
the backing storage for the `Span<T>` value. With a `params T[]` the compiler must allocate a new `T[]` for every 
invocation of a `params` method. Re-use is not possible because it must assume the callee stored and reused the 
parameter. This can lead to a large inefficiency in methods with lots of `params` invocations.

Given `Span<T>` variants are `ref struct` the callee cannot store the argument. Hence the compiler can optimize the 
call sites by taking actions like re-using the argument. This can make repeated invocations very efficient as compared
to `T[]`. The language though will make no specific guarantees about how such callsites are optimized. Only note that 
the compiler is free to use values other than `T[]` when invoking a `params Span<T>` method. 

One such potential implementation is the following. Consider all `params` invocation in a method body. The compiler 
could allocate an array which has a size equal to the largest `params` invocation and use that for all of the 
invocations by creating appropriately sized `Span<T>` instances over the array. For example:

```csharp
static class OneAllocation {
    static void Use(params Span<string> spans) {
        ...
    }

    static void Go() {
        Use("jaredpar");
        Use("hello", "world");
        Use("a", "longer", "set");
    }
}
```

The compiler could choose to emit the body of `Go` as follows:

```csharp
    static void Go() {
        var args = new string[3];
        args[0] = "jaredpar";
        Use(new Span<string>(args, start: 0, length: 1));

        args[0] = "hello";
        args[1] = "world";
        Use(new Span<string>(args, start: 0, length: 2));

        args[0] = "a";
        args[1] = "longer";
        args[2] = "set";
        Use(new Span<string>(args, start: 0, length: 3));
   }
```

This can significantly reduce the number of arrays allocated in an application. Allocations can be even further 
reduced if the runtime provides utilities for smarter stack allocation of arrays.

This optimization cannot always be applied though. Even though the callee cannot capture the `params` argument it can 
still be captured in the caller when there is a `ref` or a `out / ref` parameter that is itself a `ref struct`
type. 

```csharp
static class SneakyCapture {
    static ref int M(params Span<T> span) => ref span[0];

    static void Oops() {
        // This now holds onto the memory backing the Span<T> 
        ref int r = ref M(42);
    }
}
```

These cases are statically detectable though. It potentially occurs whenever there is a `ref` return or a `ref struct`
parameter passed by `out` or `ref`. In such a case the compiler must allocate a fresh `T[]` for every invocation. 

Several other potential optimization strategies are discussed at the end of this document.

The `IEnumerable<T>` variant is a merely a convenience overload. It's useful in scenarios which have frequent uses of
`IEnumerable<T>` but also have lots of `params` usage. When invoked in `T` argument form the backing storage will 
be allocated as a `T[]` just as `params T[]` is done today.

### params overload resolution changes
This proposal means the language now has four variants of `params` where before it had one. It is sensible for methods
to define overloads of methods that differ only on the type of a `params` declarations. 

Consider that `StringBuilder.AppendFormat` would certainly add a `params ReadOnlySpan<object>` overload in addition to
the `params object[]`. This would allow it to substantially improve performance by reducing collection allocations 
without requiring any changes to the calling code. 

To facilitate this the language will introduce the following overload resolution tie breaking rule. When the candidate
methods differ only by the `params` parameter then the candidates will be preferred in the following order:

1. `ReadOnlySpan<T>`
1. `Span<T>`
1. `T[]`
1. `IEnumerable<T>`

This order is the most to the least efficient for the general case.

### Variant
CoreFX is prototyping a new managed type named [Variant](https://github.com/dotnet/corefxlab/pull/2595). This type 
is meant to be used in APIs which expect heterogeneous values but don't want the overhead brought on by using `object`
as the parameter. The `Variant` type provides universal storage but avoids the boxing allocation for the most commonly
used types. Using this type in APIs like `string.Format` can eliminate the boxing overhead in the majority of cases.

This type itself is not necessarily special to the language. It is being introduced in this document separately though
as it becomes an implementation detail of other parts of the proposal. 

### Efficient interpolated strings
Interpolated strings are a popular yet inefficient feature in C#. The most common syntax, using an interpolated `string`
as a `string`, translates into a `string.Format(string, params object[])` call. That will incur boxing allocations for 
all value types, intermediate `string` allocations as the implementation largely uses `object.ToString` for formatting
as well as array allocations once the number of arguments exceeds the amount of parameters on the "fast" overloads of 
`string.Format`. 

The language will change its interpolation lowering to consider alternate overloads of `string.Format`. It will
consider all forms of `string.Format(string, params)` and pick the "best" overload which satisfies the argument types.
The "best" `params` overload will be determined by the rules discussed above. This means interpolated `string` can now
bind to very efficient overloads like `string.Format(string format, params ReadOnlySpan<Variant> args)`. In many cases
this will remove all intermediate allocations.

### Customizable interpolated strings
Developers are able to customize the behavior of interpolated strings with `FormattableString`. This contains the data
which goes into an interpolated string: the format `string` and the arguments as an array. This though still has the 
boxing and argument array allocation as well as the allocation for `FormattableString` (it's an `abstract class`). Hence
it's of little use to applications which are allocation heavy in `string` formatting.

To make interpolated string formatting efficient the language will recognize a new type: 
`System.ValueFormattableString`. All interpolated strings will have a target type conversion to this type. This will 
be implemented by translating the interpolated string into the call `ValueFormattableString.Create` exactly as is done
for `FormattableString.Create` today. The language will support all `params` options described in this document when
looking for the most suitable `ValueFormattableString.Create` method. 

```csharp
readonly struct ValueFormattableString {
    public static ValueFormattableString Create(Variant v) { ... } 
    public static ValueFormattableString Create(string s) { ... } 
    public static ValueFormattableString Create(string s, params ReadOnlySpan<Variant> collection) { ... } 
}

class ConsoleEx { 
    static void Write(ValueFormattableString f) { ... }
}

class Program { 
    static void Main() { 
        ConsoleEx.Write(42);
        ConsoleEx.Write($"hello {DateTime.UtcNow}");

        // Translates into 
        ConsoleEx.Write(ValueFormattableString.Create((Variant)42));
        ConsoleEx.Write(ValueFormattableString.Create(
            "hello {0}", 
            new Variant(DateTime.UtcNow)));
    }
}
```

Overload resolution rules will be changed to prefer `ValueFormattableString` over `string` when the argument is an 
interpolated string. This means it will be valuable to have overloads which differ only on `string` and 
`ValueFormattableString`. Such an overload today with `FormattableString` is not valuable as the compiler will always
prefer the `string` version (unless the developer uses an explicit cast). 

## Open Issues

### ValueFormattableString breaking change
The change to prefer `ValueFormattableString` during overload resolution over `string` is a breaking change. It is
possible for a developer to have defined a type called `ValueFormattableString` today and use it in method overloads
with `string`. This proposed change would cause the compiler to pick a different overload once this set of features
was implemented. 

The possibility of this seems reasonably low. The type would need the full name `System.ValueFormattableString` and it 
would need to have `static` methods named `Create`. Given that developers are strongly discouraged from defining any
type in the `System` namespace this break seems like a reasonable compromise.

### Expanding to more types
Given we're in the area we should consider adding `IList<T>`, `ICollection<T>` and `IReadOnlyList<T>` to the set of
collections for which `params` is supported. In terms of implementation it will cost a small amount over the other
work here.

LDM needs to decide if the complication to the language is worth it though. The addition of `IEnumerable<T>` removes 
a very specific friction point. Lacking this `params` solution many customers were forced to allocate `T[]` from an 
`IEnumerable<T>` when calling a `params` method. The addition of `IEnumerable<T>` fixes this though. There is no
specific friction point that the other interfaces fix here. 

## Considerations

### Variant2 and Variant3
The CoreFX team also has a non-allocating set of storage types for up to three `Variant` arguments. These are a single
`Variant`, `Variant2` and `Variant3`. All have a pair of methods for getting an allocation free `Span<Variant>` off of 
them: `CreateSpan` and `KeepAlive`. This means for a `params Span<Variant>` of up to three arguments the call site 
can be entirely allocation free.

```csharp
static class ZeroAllocation {
    static void Use(params Span<Variant> spans) {
        ...
    }

    static void Go() {
        Use("hello", "world");
    }
}
```

The `Go` method can be lowered to the following:

```csharp
static class ZeroAllocation {
    static void Go() {
        Variant2 _v;
        _v.Variant1 = new Variant("hello");
        _v.Variant2 = new Variant("word");
        Use(_v.CreateSpan());
        _v.KeepAlive();
    }
}
```

This requires very little work on top of the proposal to re-use `T[]` between `params Span<T>` calls. The compiler
already needs to manage a temporary per call and do clean up work after (even if in one case it's just marking 
an internal temp as free). 

Note: the `KeepAlive` function is only necessary on desktop. On .NET Core the method will not be available and hence
the compiler won't emit a call to it.

### CLR stack allocation helpers
The CLR only provides only 
[localloc](https://docs.microsoft.com/en-us/dotnet/api/system.reflection.emit.opcodes.localloc?redirectedfrom=MSDN&view=netframework-4.7.2)
 for stack allocation of contiguous memory. This instruction is limited in that it only works for `unmanaged` types. 
 This means it can't be used as a universal solution for efficiently allocating the backing storage for `params 
 Span<T>`. 

This limitation is not some fundamental restriction though but instead more an artifact of history. The CLR could choose
to add new op codes / intrinsics which provide universal stack allocation. These could then be used to allocate the
backing storage for most `params Span<T>` calls.

```csharp
static class BetterAllocation {
    static void Use(params Span<string> spans) {
        ...
    }

    static void Go() {
        Use("hello", "world");
    }
}
```

The `Go` method can be lowered to the following:

```csharp
static class ZeroAllocation {
    static void Go() {
        Span<T> span = RuntimeIntrinsic.StackAlloc<string>(length: 2);
        span[0] = "hello";
        span[1] = "world";
        Use(span);
    }
}
```

While this approach is very heap efficient it does cause extra stack usage. In an algorithm which has a deep stack and
lots of `params` usage it's possible this could cause a `StackOverflowException` to be generated where a simple `T[]`
allocation would succeed. 

Unfortunately C# is not set up for the type of inter-method analysis where it could make an educated determination of
whether or not call should use stack or heap allocation of `params`. It can only really consider each call on its 
own.

The CLR is best setup for making this type of determination at runtime. Hence we'd likely have the runtime provide two
methods for universal stack allocation:

1. `Span<T> StackAlloc<T>(int length)`: this has the same behaviors and limitations of `localloc` except it can work on
any type `T`. 
1. `Span<T> MaybeStackAlloc<T>(int length)`: this runtime can choose to implement this by doing a stack or heap
allocation. The runtime can then use the execution context in which it's called to determine how the `Span<T>` is 
allocated. The caller though will always treat it as if it were stack allocated.

For very simple cases, like one to two arguments, the C# compiler could always use `StackAlloc<T>` variant. This is 
unlikely to significantly contribute to stack exhaustion in most cases. For other cases the compiler could choose to 
use `MaybeStackAlloc<T>` instead and let the runtime make the call.

How we choose will likely require a deeper investigation and examination of real world apps. But if these new intrinsics
are available then it will give us this type of flexibility.

### Why not varargs? 
<<<<<<< HEAD
The existing 
[varargs](https://docs.microsoft.com/en-us/cpp/windows/variable-argument-lists-dot-dot-dot-cpp-cli?view=vs-2017)
=======
The existing [varargs](https://docs.microsoft.com/cpp/windows/variable-argument-lists-dot-dot-dot-cpp-cli)
>>>>>>> 4c452572
feature was considered here as a possible solution. This feature though is meant primarily for C++/CLI scenarios and
has known holes for other scenarios. Additionally there is significant cost in porting this to Unix. Hence it wasn't
seen as a viable solution.

## Related Issues
This spec is related to the following issues: 

- https://github.com/dotnet/csharplang/issues/1757
- https://github.com/dotnet/csharplang/issues/179
- https://github.com/dotnet/corefxlab/pull/2595<|MERGE_RESOLUTION|>--- conflicted
+++ resolved
@@ -319,12 +319,8 @@
 are available then it will give us this type of flexibility.
 
 ### Why not varargs? 
-<<<<<<< HEAD
 The existing 
 [varargs](https://docs.microsoft.com/en-us/cpp/windows/variable-argument-lists-dot-dot-dot-cpp-cli?view=vs-2017)
-=======
-The existing [varargs](https://docs.microsoft.com/cpp/windows/variable-argument-lists-dot-dot-dot-cpp-cli)
->>>>>>> 4c452572
 feature was considered here as a possible solution. This feature though is meant primarily for C++/CLI scenarios and
 has known holes for other scenarios. Additionally there is significant cost in porting this to Unix. Hence it wasn't
 seen as a viable solution.
