# Semi-auto-properties (a.k.a. `field` keyword in properties)

## Summary
Extend auto-properties to allow them to still have an automatically generated backing field, while still allowing for bodies to be provided for accessors.  Auto-properties can also use a new contextual `field` keyword in their body to refer to the auto-prop field.

## Motivation
Standard auto-properties only allow for setting or getting the backing field directly, giving some control only by access modifying the accessor methods. Sometimes there is more need to have control over what happens when accessing an auto-property, without being confronted with all overhead of a standard property.

Two common scenarios are that you want to apply a constraint on the setter, ensuring the validity of a value. The other being raising an event that informs about the property going to be changed/having been changed.

In these cases by now you always have to create an instance field and write the whole property yourself.  This not only adds a fair amount of code, but it also leaks the `field` into the rest of the type's scope, when it is often desirable to only have it be available to the bodies of the accessors.

## Specification changes

[§14.7.1](https://github.com/dotnet/csharpstandard/blob/standard-v6/standard/classes.md#1471-general) *Properties - General*

> A *property_initializer* may only be given for ~~an automatically implemented property, and~~ **a property that has a backing field that will be emitted and the property either does not have a setter, or its setter is auto-implemented. The *property_initializer*** causes the initialization of the underlying field of such properties with the value given by the *expression*.

[§14.7.4](https://github.com/dotnet/csharpstandard/blob/standard-v6/standard/classes.md#1474-automatically-implemented-properties) *Automatically implemented properties*

> An automatically implemented property (or ***auto-property*** for short), is a non-abstract non-extern
> property with ~~semicolon-only accessor bodies. Auto-properties must have a get accessor and can optionally~~
> ~~have a set accessor.~~ **either or both of:**
> 1. **an accessor with a semicolon-only body**
> 2. **usage of the `field` contextual keyword within the accessors or**
>    **expression body of the property. The `field` identifier is only considered the `field` keyword when there is**
>    **no existing symbol named `field` in scope at that location.**
> 
> When a property is specified as an ~~automatically implemented property~~ **auto-property**, a hidden **unnamed** backing field is automatically
> available for the property ~~, and the accessors are implemented to read from and write to that backing field~~.
> **For auto-properties, any semicolon-only `get` accessor is implemented to read from, and any semicolon-only**
> **`set` accessor to write to its backing field.**
> 
> **The backing field can be referenced directly using the `field` keyword**
> **within all accessors and within the property expression body. Because the field is unnamed, it cannot be used in a**
> **`nameof` expression.**
> 
> If the auto-property has ~~no set accessor~~ **only a semicolon-only get accessor**, the backing field is considered `readonly` ([§14.5.3](https://github.com/dotnet/csharpstandard/blob/standard-v6/standard/classes.md#1453-readonly-fields)).
> Just like a `readonly` field, a getter-only auto property **(without a set accessor or an init accessor)** can also be assigned to in the body of a constructor
> of the enclosing class. Such an assignment assigns directly to the ~~readonly~~ backing field of the property.
> 
> **An auto-property is not allowed to only have a single semicolon-only `set` accessor without a `get` accessor.**

The following example:
```csharp
// No 'field' symbol in scope.
public class Point
{
    public int X { get; set; }
    public int Y { get; set; }
}
```
is equivalent to the following declaration:
```csharp
// No 'field' symbol in scope.
public class Point
{
    public int X { get { return field; } set { field = value; } }
    public int Y { get { return field; } set { field = value; } }
}
```
which is equivalent to:
```csharp
// No 'field' symbol in scope.
public class Point
{
    private int __x;
    private int __y;
    public int X { get { return __x; } set { __x = value; } }
    public int Y { get { return __y; } set { __y = value; } }
}
```

The following example:
```csharp
// No 'field' symbol in scope.
public class LazyInit
{
    public string Value => field ??= ComputeValue();
    private static string ComputeValue() { /*...*/ }
}
```
is equivalent to the following declaration:
```csharp
// No 'field' symbol in scope.
public class Point
{
    private string __value;
    public string Value { get { return __value ??= ComputeValue(); } }
    private static string ComputeValue() { /*...*/ }
}
```

## Open LDM questions:

1. If a type does have an existing accessible `field` symbol in scope (like a field called `field`) should there be any way for an auto-prop to still use `field` internally to both create and refer to an auto-prop field.  Under the current rules there is no way to do that.  This is certainly unfortunate for those users, however this is ideally not a significant enough issue to warrant extra dispensation.  The user, after all, can always still write out their properties like they do today, they just lose out from the convenience here in that small case.

2. Should initializers use the backing field or the property setter? If the latter, what about `public int P { get => field; } = 5;`?

    * Calling a setter for an initializer is not an option because initializers are processed before calling base constructor and it is illegal to call any instance method before the base constructor is called.

    * If the initializer assigns directly to the backing field when there is a setter, then the initializer does one thing and an assignment to the property within constructors does a different thing (calls the setter). Today there is already a semantic difference between an initializer and an assignment in constructors in such cases. This difference can be observed with virtual auto properties:

      ```cs
      using System;

       // Nothing is printed; the property initializer is not
       // equivalent to `this.IsActive = true`.
      _ = new Derived();

      class Base
      {
          public virtual bool IsActive { get; set; } = true;
      }

      class Derived : Base
      {
          public override bool IsActive
          {
              get => base.IsActive;
              set
              {
                  base.IsActive = value;
                  Console.WriteLine("This will not be called");
              }
          }
      }
      ```

    * There is a practical benefit when initializers skip calling the setter. It allows users of the language to choose whether to invoke the setter or not (constructor assignment or property initializer). If property initializers call the setter, this choice is taken away. Allowing language users to make this choice means that the `field` feature would be able to be used in more scenarios.

      One example of this is view models. The `field` keyword will  find a lot of its use with view models because of the neat solution it brings for the `INotifyPropertyChanged` pattern. View model property setters are likely to be databound to UI and likely to cause change tracking or trigger other behaviors. Consider the following example which needs to initialize the default value of `Foo` without setting `HasPendingChanges` to `true`. If initializers call the setter, using the `field` keyword would not be an option or would require setting `HasPendingChanges` back to false in the constructor(s) which feels like a workaround: unnecessary work is being done which also leaves behind a "mess" which needs to be manually reversed, if the property initializer calls the setter.

      ```cs
      using System.Runtime.CompilerServices;

      class SomeViewModel
      {
          public bool HasPendingChanges { get; private set; }

          public int Foo { get; set => Set(ref field, value); } = 1;

          private bool Set<T>(ref T location, T value)
          {
              if (RuntimeHelpers.Equals(location, value)) return false;
              location = value;
              HasPendingChanges = true;
              return true;
          }
      }
      ```

    * A preexisting expectation may exist as a result of refactoring to and from auto properties. Some language users turn field initializers into property initializers and vice versa rather than moving the initialization far away from the field declaration into the constructor(s). This forms a mental model that is consistent with how the language already behaves with virtual auto properties. (See the virtual auto property example above.)

3. Definite assignment related questions:
    - https://github.com/dotnet/csharplang/issues/5563
    - https://github.com/dotnet/csharplang/pull/5573#issuecomment-1002110830

<<<<<<< HEAD
### Feature name

Some options for the name of the feature:
1. semi-auto properties
1. field access for auto properties [LDM-2023-07-17](https://github.com/dotnet/csharplang/blob/main/meetings/2023/LDM-2023-07-17.md#compiler-check-in)
1. field-backed properties
1. field keyword

### `field` in property initializer

Should `field` be a keyword in a property initializer and bind to the backing field?

```csharp
class MyClass
{
    private const int field = -1;

    public object Property { get; } = field; // bind to const (ok) or backing field (error)?
}
```

In the example above, binding to the backing field should result in an error: "initializer cannot reference non-static field".

### `field` and `value` in event accessor

Should `value` be a keyword in an event accessor?

```csharp
class MyClass
{
    private EventHandler _e;

    public event EventHandler E
    {
        add { _e += value; }
        remove { _e -= value; }
    }
}
```

**Recommendation**: `value` is a keyword within an event accessor.

Should `field` be a keyword in an event accessor, and should the compiler generate a backing field?

```csharp
class MyClass
{
    public event EventHandler E
    {
        add { field += value; }
        remove { field -= value; }
    }
}
```

**Recommendation**: `field` is *not* a keyword within an event accessor, and no backing field is generated.
=======
### Interaction with partial properties

#### Initializers

When a partial property uses `field`, which parts should be allowed to have an initializer?

```cs
partial class C
{
    public partial int Prop { get; set; } = 1;
    public partial int Prop { get => field; set => field = value; } = 2;
}
```

- It seems clear that an error should occur when both parts have an initializer.
- We can think of use cases where either the definition or implementation part might want to set the initial value of the `field`.
- It seems like if we permit the initializer on the definition part, it is effectively forcing the implementer to use `field` in order for the program to be valid. Is that fine?
- We think it will be common for generators to use `field` whenever a backing field of the same type is needed in the implementation. This is in part because generators often want to enable their users to use `[field: ...]` targeted attributes on the property definition part. Using the `field` keyword saves the generator implementer the trouble of "forwarding" such attributes to some generated field and suppressing the warnings on the property. Those same generators are likely to also want to allow the user to specify an initial value for the field.

**Recommendation**: Permit an initializer on either part of a partial property when the implementation part uses `field`. Report an error if both parts have an initializer.

#### Auto-accessors

As originally designed, partial property implementation must have bodies for all the accessors. However, recent iterations of the `field` keyword feature have included the notion of "auto-accessors". Should partial property implementations be able to use such accessors? If they are used exclusively, it will be indistinguishable from a defining declaration.

```cs
partial class C
{
    public partial int Prop0 { get; set; }
    public partial int Prop0 { get => field; set => field = value; } // this is equivalent to the two "semi-auto" forms below.

    public partial int Prop1 { get; set; }
    public partial int Prop1 { get => field; set; } // is this a valid implementation part?

    public partial int Prop2 { get; set; }
    public partial int Prop2 { get; set => field = value; } // what about this? will there be disagreement about which is the "best" style?
    

    public partial int Prop3 { get; }
    public partial int Prop3 { get => field; } // it will only be valid to use at most 1 auto-accessor, when a second accessor is manually implemented.
```

**Recommendation**: Disallow auto-accessors in partial property implementations, because the limitations around when they would be usable are more confusing to follow than the benefit of allowing them.
>>>>>>> 27b4a47a

## LDM history:
- https://github.com/dotnet/csharplang/blob/main/meetings/2021/LDM-2021-03-10.md#field-keyword
- https://github.com/dotnet/csharplang/blob/main/meetings/2021/LDM-2021-04-14.md#field-keyword
- https://github.com/dotnet/csharplang/blob/main/meetings/2022/LDM-2022-01-12.md#open-questions-for-field
- https://github.com/dotnet/csharplang/blob/main/meetings/2022/LDM-2022-02-16.md#open-questions-in-field
- https://github.com/dotnet/csharplang/blob/main/meetings/2022/LDM-2022-03-02.md#open-questions-in-field
- https://github.com/dotnet/csharplang/blob/main/meetings/2022/LDM-2022-03-21.md#open-question-in-semi-auto-properties
- https://github.com/dotnet/csharplang/blob/main/meetings/2022/LDM-2022-05-02.md#field-questions<|MERGE_RESOLUTION|>--- conflicted
+++ resolved
@@ -156,7 +156,6 @@
     - https://github.com/dotnet/csharplang/issues/5563
     - https://github.com/dotnet/csharplang/pull/5573#issuecomment-1002110830
 
-<<<<<<< HEAD
 ### Feature name
 
 Some options for the name of the feature:
@@ -213,7 +212,7 @@
 ```
 
 **Recommendation**: `field` is *not* a keyword within an event accessor, and no backing field is generated.
-=======
+
 ### Interaction with partial properties
 
 #### Initializers
@@ -257,7 +256,6 @@
 ```
 
 **Recommendation**: Disallow auto-accessors in partial property implementations, because the limitations around when they would be usable are more confusing to follow than the benefit of allowing them.
->>>>>>> 27b4a47a
 
 ## LDM history:
 - https://github.com/dotnet/csharplang/blob/main/meetings/2021/LDM-2021-03-10.md#field-keyword
